--- conflicted
+++ resolved
@@ -6,11 +6,7 @@
 - Fix BuiltList and BuiltSet "contains" method, should take Object, not E.
 - Add removeAll and retainAll methods to SetBuilder.
 - Add BuiltList.toBuiltSet() and BuiltSet.toBuiltList().
-<<<<<<< HEAD
-- Add addIterable methods to map builders.
-=======
 - Add addIterable methods to Map and Multimap builders.
->>>>>>> 57f547dc
 
 ## 0.4.0
 
